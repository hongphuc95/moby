--- conflicted
+++ resolved
@@ -17,11 +17,7 @@
 	// We always want to join the cpu group, to allow fair cpu scheduling
 	// on a container basis
 	dir, err := d.join("cpu")
-<<<<<<< HEAD
-	if err != nil {
-=======
 	if err != nil && !cgroups.IsNotFound(err) {
->>>>>>> 2daede5a
 		return err
 	}
 
